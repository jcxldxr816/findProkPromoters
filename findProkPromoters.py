"""
DNA Sequence Promoter Finder
----------------------------

Purpose:
This program reads a DNA sequence from a text file,
removes unnecessary characters (spaces, line breaks),
and validates that the sequence only contains the
four standard DNA bases: A, T, C, G.

It then compares the cleaned DNA sequence to known
promoter motifs stored in a CSV file, calculates
similarity scores, writes the results to a new CSV
file, and prints a quick summary of the best matches.

Biological context:
Promoters are short DNA motifs that signal where
gene transcription should begin. Identifying these
motifs helps us predict gene expression patterns.

Program flow:
1. Ask the user for the DNA file name.
2. Sanitize the DNA (remove spaces/newlines).
3. Validate the DNA (keep only A, T, C, G).
4. Print the cleaned DNA sequence.
5. Ask the user for a promoter motifs CSV file.
6. Read promoter motifs from the CSV file.
7. Compare DNA sequence to motifs and calculate scores.
8. Save results to a timestamped CSV file.
9. Print the highest scoring motifs in the terminal.

Usage:
<<<<<<< HEAD
$ python part1a_ashik.py
Enter the DNA file name: dna.txt

Output will show:
- The sequence after sanitization (step 2).
- The sequence after validation (step 3).
"""#TODO this needs to be updated

=======
$ python findProkPromoter.py
"""
>>>>>>> 454de41b
import csv # Standard library for reading and writing CSV files (Lib/csv.py)
import datetime # Standard library for getting current time (Lib/datetime.py)
import heapq # Standard library for min-heap data structure. Used to track top X scores for quick output (Lib/heapq.py)
import sys  # Standard library for exiting program on invalid input

def sanitizeString(file_path: str) -> str:
    """
    Reads a DNA sequence from a text file and removes
    whitespace and newline characters. Returns the cleaned string.
    """
    if file_path.endswith('.txt') == False:
        print("Error: Please enter a valid .txt filename")
        sys.exit()
    with open(file_path, "r") as f:        # Open the file in read mode
        data = f.read()                    # Read the entire file as a string
    if not data.strip():  # if file is empty or only spaces/newlines
        print("Error: The file is empty.")
        sys.exit()
    cleaned = data.replace(" ", "")        # Remove all spaces
    cleaned = cleaned.replace("\n", "")    # Remove all newlines
    return cleaned


def validateDNAString(dna_seq: str) -> str:
    """
    Takes a DNA sequence string and removes any characters
    that are not A, T, C, or G. Returns the cleaned DNA string.
    """
    valid_bases = "ATCG"   # Allowed characters
    cleaned = ""           # Start with empty string

    # Loop through each character in the input sequence
    for base in dna_seq.upper():   # Convert to uppercase (handles lowercase input)
        if base in valid_bases:    # Keep only A, T, C, G
            cleaned = cleaned + base   # Add valid base to output string

    return cleaned

# read from csv, send to this function
def calculateScore(query_string: str, motif_string: str): # returns float, list
    """
    Calculates the percentage of identical characters between the query string and the motif string.
    Returns a score, and list of character-mismatch locations/indices
    """
    query_length: int = len(query_string)
    motif_length: int = len(motif_string)

    motif_string = motif_string.upper()
    
    # Adding junk characters to end to make strings equal length
    diff: int = query_length - motif_length
    if diff < 0:                        # Motif is longer than Query
        for i in range(0, abs(diff)):
            query_string += 'X'
    elif diff > 0:                      # Query is longer than Motif
        for i in range(0, diff):
            motif_string += 'X'

    # Comparing the characters between the two strings
    matching_character_count: int = 0
    mismatch_indexes: list = [motif_string]     # This will be used to indicate where sequences do not match
    for index, char in enumerate(motif_string): # Using index to ensure character positions align for comparison
        if (motif_string[index] == query_string[index]):
            matching_character_count += 1       # Keeping track of correct/matching characters
        else:
            mismatch_indexes.append(index)

    score: float = (matching_character_count / len(motif_string)) * 100.0 # Calculating a percentage of correct/matching characters
    return score, mismatch_indexes

def readFromCSV(file_to_read: str) -> list:
    """
    Reads from source CSV file, which should contain known promoter motifs.
    """
    if file_to_read.endswith('.csv') == False:
        print("Error: Please enter a valid .csv filename")
        sys.exit()
    print("Comparing DNA sequence to known promoters. This may take a while...\n")
    with open(file_to_read, 'r', newline='') as motif_file: #TODO we should validate input before working with file - James
        reader = csv.DictReader(motif_file)
        data_from_file = list(reader) # is a list of dictionaries (each row is a dict)
    return data_from_file

def writeToCSV(data_to_write: list, output_destination: str):
    """
    Writes to an output CSV file, updating columns, since we add a column to store the match score.
    Takes as input the data to be written, and the destination/filename
    """
    fieldnames = data_to_write[0].keys() # Updating column names to include the newly added 'Score' column
    with open(output_destination, mode='w', newline='') as outfile:
        writer = csv.DictWriter(outfile, fieldnames=fieldnames)
        writer.writeheader()
        writer.writerows(data_to_write)
        print(f"Successfully created output file: {output_destination}")

def outputQuickOverview(data_to_sort: list, amount_to_display: int, mismatch_masterlist: list):
    """
    Provides a quick overview of script results in the terminal.
    Takes as input the promoter motif CSV data, after score calculation.
    Takes as input the desired number of results to display.
    Takes as input the list of lists detailing character mismatch locations.
    """
    top_scores = []
    for index, row in enumerate(data_to_sort):
        score = row["Score"]
        motif_entry = (score, index, row) # Using index as a tiebreaker value for heap comparison. heapq can't compare equal values

        if len(top_scores) < amount_to_display:
            heapq.heappush(top_scores, motif_entry)
        else:
            heapq.heappushpop(top_scores, motif_entry) # This pops(removes) the smallest value from the heap
    top_scores = sorted(top_scores, key=lambda x: x[0], reverse=True) # Sorting by scores
    
    for score, _, row in top_scores:
        error_indicator_string: str = '_' * len(row['PromoterSeq']) # Populating error indicator line with blanks


        for error_indices_list in mismatch_masterlist:
            if error_indices_list[0] == row['PromoterSeq'].upper(): # Checking for error data on top score strings
                for i in range(1, len(error_indices_list)):
                    # Replacing blank with a red X to indicate mismatch
                    error_indicator_string = error_indicator_string[:error_indices_list[i]] + "X" + error_indicator_string[error_indices_list[i]+1:]

        print(f"Promoter ID: {row['id']}\t\tScore: {score:.3f}")
        print(f"DNA Sequence: \t\t{validated_string}")
        print(f"Promoter Sequence: \t{row['PromoterSeq'].upper()}")
        print(f"Mismatch View: \t\t\033[31m{error_indicator_string}\033[0m\n")

if __name__ == "__main__":
    # Step 1: Ask the user to type the file name
    file_name = input("Enter the DNA file name: ")
    
    # Step 2: Sanitize (remove spaces/newlines)
    cleaned_string = sanitizeString(file_name)

    # Step 3: Validate (remove invalid characters)
    validated_string = validateDNAString(cleaned_string)

    # Step 4: Print results for the user
    # print("After sanitize:", cleaned)
    # print("After validate:", validated)
    print("Here is the cleaned input DNA sequence:", validated_string, "\n")

    # Step 5: Ask user to specify a .csv file to use as motifs
    motif_csv_file = input("Enter the motif file name (.csv): ")

    # Step 6: Read from csv file
    motif_data = readFromCSV(motif_csv_file)

    # Step 7: Calculate score for every row in csv
    mismatch_list_list = [] # this will store lists for any row above the threshold specified below
    for row in motif_data:
        row['Score'], mismatches = calculateScore(validated_string, row['PromoterSeq']) # Adding score to motif_data
        if row['Score'] > 25.0:
            mismatch_list_list.append(mismatches)

    # Step 8: Write results to new csv file
    timestamp = datetime.datetime.now().strftime("%Y-%m-%d_%H-%M-%S") # getting timestamp to keep file names unique
    output_filename = f"./output/output_{timestamp}.csv" # Name used for file output
    writeToCSV(motif_data, output_filename)

    # Step 9: Display quick overview of results in terminal
    print("Printing scores!\n")
    outputQuickOverview(motif_data, 3, mismatch_list_list) # Printing top 3 scores in terminal.<|MERGE_RESOLUTION|>--- conflicted
+++ resolved
@@ -30,19 +30,11 @@
 9. Print the highest scoring motifs in the terminal.
 
 Usage:
-<<<<<<< HEAD
-$ python part1a_ashik.py
-Enter the DNA file name: dna.txt
-
-Output will show:
-- The sequence after sanitization (step 2).
-- The sequence after validation (step 3).
-"""#TODO this needs to be updated
-
-=======
 $ python findProkPromoter.py
 """
->>>>>>> 454de41b
+#TODO update
+
+
 import csv # Standard library for reading and writing CSV files (Lib/csv.py)
 import datetime # Standard library for getting current time (Lib/datetime.py)
 import heapq # Standard library for min-heap data structure. Used to track top X scores for quick output (Lib/heapq.py)
